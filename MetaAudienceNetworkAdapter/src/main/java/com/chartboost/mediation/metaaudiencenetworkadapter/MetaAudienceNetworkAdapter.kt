--- conflicted
+++ resolved
@@ -258,17 +258,17 @@
                 request,
                 partnerAdListener
             )
-<<<<<<< HEAD
-            AdFormat.REWARDED_INTERSTITIAL -> loadRewardedInterstitialAd(
-                context,
-                request,
-                partnerAdListener
-            )
-=======
->>>>>>> aeb24389
             else -> {
-                PartnerLogController.log(LOAD_FAILED)
-                Result.failure(ChartboostMediationAdException(ChartboostMediationError.CM_LOAD_FAILURE_UNSUPPORTED_AD_FORMAT))
+                if (request.format.key == "rewarded_interstitial") {
+                    loadRewardedInterstitialAd(
+                        context,
+                        request,
+                        partnerAdListener
+                    )
+                } else {
+                    PartnerLogController.log(LOAD_FAILED)
+                    Result.failure(ChartboostMediationAdException(ChartboostMediationError.CM_LOAD_FAILURE_UNSUPPORTED_AD_FORMAT))
+                }
             }
         }
     }
@@ -293,22 +293,25 @@
                     return@suspendCancellableCoroutine
                 }
                 AdFormat.INTERSTITIAL -> showInterstitialAd(partnerAd)
-<<<<<<< HEAD
-                AdFormat.REWARDED -> continuation.resume(showRewardedAd(partnerAd))
-                AdFormat.REWARDED_INTERSTITIAL -> showRewardedInterstitialAd(partnerAd)
-                else -> {
-                    PartnerLogController.log(SHOW_FAILED)
-                    continuation.resume(Result.failure(ChartboostMediationAdException(ChartboostMediationError.CM_SHOW_FAILURE_UNSUPPORTED_AD_FORMAT)))
-=======
                 AdFormat.REWARDED -> {
                     continuation.resume(showRewardedAd(partnerAd))
                     return@suspendCancellableCoroutine
                 }
                 else -> {
-                    PartnerLogController.log(SHOW_FAILED)
-                    continuation.resume(Result.failure(ChartboostMediationAdException(ChartboostMediationError.CM_SHOW_FAILURE_UNSUPPORTED_AD_FORMAT)))
-                    return@suspendCancellableCoroutine
->>>>>>> aeb24389
+                    if (partnerAd.request.format.key == "rewarded_interstitial") {
+                        continuation.resume(showRewardedInterstitialAd(partnerAd))
+                        return@suspendCancellableCoroutine
+                    } else {
+                        PartnerLogController.log(SHOW_FAILED)
+                        continuation.resume(
+                            Result.failure(
+                                ChartboostMediationAdException(
+                                    ChartboostMediationError.CM_SHOW_FAILURE_UNSUPPORTED_AD_FORMAT
+                                )
+                            )
+                        )
+                        return@suspendCancellableCoroutine
+                    }
                 }
             }
 
@@ -320,7 +323,13 @@
 
             onInterstitialAdShowFailure = {
                 PartnerLogController.log(SHOW_FAILED)
-                continuation.resume(Result.failure(ChartboostMediationAdException(ChartboostMediationError.CM_SHOW_FAILURE_UNKNOWN)))
+                continuation.resume(
+                    Result.failure(
+                        ChartboostMediationAdException(
+                            ChartboostMediationError.CM_SHOW_FAILURE_UNKNOWN
+                        )
+                    )
+                )
             }
         }
     }
@@ -339,16 +348,13 @@
             AdFormat.BANNER -> destroyBannerAd(partnerAd)
             AdFormat.INTERSTITIAL -> destroyInterstitialAd(partnerAd)
             AdFormat.REWARDED -> destroyRewardedAd(partnerAd)
-<<<<<<< HEAD
-            AdFormat.REWARDED_INTERSTITIAL -> destroyRewardedInterstitialAd(partnerAd)
             else -> {
-                PartnerLogController.log(INVALIDATE_FAILED)
-                Result.failure(ChartboostMediationAdException(ChartboostMediationError.CM_INVALIDATE_UNSUPPORTED_AD_FORMAT))
-=======
-            else -> {
-                PartnerLogController.log(INVALIDATE_SUCCEEDED)
-                Result.success(partnerAd)
->>>>>>> aeb24389
+                if (partnerAd.request.format.key == "rewarded_interstitial") {
+                    destroyRewardedInterstitialAd(partnerAd)
+                } else {
+                    PartnerLogController.log(INVALIDATE_SUCCEEDED)
+                    Result.success(partnerAd)
+                }
             }
         }
     }
@@ -394,7 +400,13 @@
                 override fun onError(ad: Ad, adError: AdError) {
                     PartnerLogController.log(LOAD_FAILED, adError.errorMessage)
                     continuation.resume(
-                        Result.failure(ChartboostMediationAdException(getChartboostMediationError(adError.errorCode)))
+                        Result.failure(
+                            ChartboostMediationAdException(
+                                getChartboostMediationError(
+                                    adError.errorCode
+                                )
+                            )
+                        )
                     )
                 }
 
@@ -490,7 +502,13 @@
                 override fun onError(ad: Ad, adError: AdError) {
                     PartnerLogController.log(LOAD_FAILED, adError.errorMessage)
                     continuation.resume(
-                        Result.failure(ChartboostMediationAdException(getChartboostMediationError(adError.errorCode)))
+                        Result.failure(
+                            ChartboostMediationAdException(
+                                getChartboostMediationError(
+                                    adError.errorCode
+                                )
+                            )
+                        )
                     )
                 }
 
@@ -592,7 +610,13 @@
                 override fun onError(ad: Ad, adError: AdError) {
                     PartnerLogController.log(LOAD_FAILED, adError.errorMessage)
                     continuation.resume(
-                        Result.failure(ChartboostMediationAdException(getChartboostMediationError(adError.errorCode)))
+                        Result.failure(
+                            ChartboostMediationAdException(
+                                getChartboostMediationError(
+                                    adError.errorCode
+                                )
+                            )
+                        )
                     )
                 }
 
